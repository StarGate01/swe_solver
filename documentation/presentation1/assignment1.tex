--- conflicted
+++ resolved
@@ -1,267 +1,264 @@
-\documentclass[shortpres]{beamer}
-\usetheme{CambridgeUS}
-
-% Depending on build configuration, one of these packages will
-% enable unicode
-%\usepackage[utf8]{inputenc}
-\usepackage{fontspec}
-
-
-%Images
-\usepackage{graphicx, svg}
-\usepackage{caption}
-
-%Showing movies and gifs
-%\usepackage{animate, media9, movie15}
-\usepackage{animate}
-\usepackage{array}
-\usepackage{subfig}
-\usepackage{multicol}
-\usepackage{color}
-\usepackage{pgfplots}
-\usepackage{xmpmulti}
-
-\usepackage{algorithm,algpseudocode}  %for algorithm environment
-
-\setbeamertemplate{footline}
-{
-	\leavevmode%
-	\hbox{%
-		\begin{beamercolorbox}[wd=.333333\paperwidth,ht=2.25ex,dp=1ex,center]{author in head/foot}%
-			\usebeamerfont{author in head/foot}\insertshortauthor%~~\beamer@ifempty{\insertshortinstitute}{}{(\insertshortinstitute)}
-		\end{beamercolorbox}%
-		\begin{beamercolorbox}[wd=.333333\paperwidth,ht=2.25ex,dp=1ex,center]{title in head/foot}%
-			\usebeamerfont{title in head/foot}\insertshorttitle
-		\end{beamercolorbox}%
-		\begin{beamercolorbox}[wd=.333333\paperwidth,ht=2.25ex,dp=1ex,right]{date in head/foot}%
-			\usebeamerfont{date in head/foot}\insertshortdate{}\hspace*{2em}
-			\insertframenumber{} / \inserttotalframenumber\hspace*{2ex}
-	\end{beamercolorbox}}%
-	\vskip0pt%
-}\part{title}
-\beamertemplatenavigationsymbolsempty
-
-
-%color specification---------------------------------------------------------------
-\definecolor{TUMblue}{rgb}{0.00, 0.40, 0.74}
-\definecolor{TUMgray}{rgb}{0.85, 0.85, 0.86}
-\definecolor{TUMpantone285C}{rgb}{0.00, 0.45, 0.81}
-\definecolor{lightblue}{rgb}{0.7529,0.8118,0.9333}
-
-\setbeamercolor{block title}{fg=white, bg=TUMpantone285C}
-\setbeamercolor{block body}{bg=lightblue}
-\setbeamertemplate{blocks}[rounded][shadow=true]
-%----------------------------------------------------------------------------------
-
-\setbeamercolor{frametitle}{fg=TUMblue, bg=white}
-\setbeamercolor{palette primary}{fg=TUMblue,bg=TUMgray}
-\setbeamercolor{palette secondary}{use=palette primary,fg=TUMblue,bg=white}
-\setbeamercolor{palette tertiary}{use=palette primary,fg=white, bg=TUMblue}
-\setbeamercolor{palette quaternary}{use=palette primary,fg=white,bg=TUMpantone285C}
-
-
-\setbeamercolor{title}{bg=white,fg=TUMblue}
-\setbeamercolor{item projected}{use=item,fg=black,bg = lightblue}
-\setbeamercolor{block title}{fg=black, bg=lightblue}
-\setbeamercolor{block body}{bg=white}
-\setbeamertemplate{blocks}[rounded][shadow=true]
-%----------------------------------------------------------------------------------
-
-
-
-%############### Self defined commands ##############################
-\newcommand{\imgvoffset}{-20pt}
-\newcommand{\texthoffset}{20pt}
-\newcommand{\imgfullscale}{0.75}
-
-\captionsetup[subfigure]{labelformat=empty}		%Disable enumeration of subfigures
-%####################################################################
-
-\usepackage{anyfontsize}
-
-\title[{Tsunami simulation}]{Assignment 1}
-
-<<<<<<< HEAD
-\author[Bellamy Honal, Wieser]{George Bellamy, Christoph Honal, Felix Wieser\newline\vspace{10pt}{\small Bachelorpraktikum}}
-=======
-\author[Bellamy Honal, Wieser]{George Bellamy, Christoph Honal, Felix Wieser\\\vspace{10pt}{\small Bachelorpraktikum}}
->>>>>>> 6937f8ad
-\institute[TU M\"unchen]{Techncal University of Munich}
-
-\date{7. November 2017}
-
-\begin{document}
-\maketitle
-
-\begin{frame}{Solver implementation: Core functionality}
-	\begin{figure}
-		\only<1>
-		{
-			\subfloat[FWave]{\includegraphics[clip, width=0.4\linewidth]{img/FWave.png}}
-			\hspace{20pt}
-			\subfloat[FCore]{\includegraphics[clip, width=0.4\linewidth]{img/FCore.png}}	
-		}
-		\only<2>
-		{
-			\subfloat[FCalc]{\includegraphics[clip, width=0.4\linewidth]{img/FCalc.png}}
-			\hspace{20pt}
-			\subfloat[vector2 of FStruct]{\includegraphics[clip, width=0.25\linewidth]{img/vector2.png}}
-		}
-	\end{figure}
-	
-	The core functionality is provided by the following classes
-	\begin{tabular}{ll}
-		FWave & Solver of the 2D-Problem\\
-		FCore & Implementation of NetUpdates and eigenvalues computation\\
-		\pause
-		FCalc & Supplemental methods (average height, ...)\\
-		FStruct & Vector2-Implementation and other structs
-	\end{tabular}
-\end{frame}
-
-\begin{frame}{Solver implementation: Testing}
-	\begin{multicols}{2}
-		
-		\begin{figure}
-			\subfloat{\includegraphics[clip,width=0.7\linewidth]{img/FCoreTestSuite.png}}\\
-			\subfloat{\includegraphics[clip,width=0.7\linewidth]{img/CSVParser.png}}
-		\end{figure}
-		
-		\columnbreak
-		
-		\vspace*{30pt}
-		Tests cover
-		\begin{itemize}
-			\item Core functionality
-			\item Eigenvalue computation
-			\item Supplemental methods in FCalc
-			\item Comparison with precomputed data
-		\end{itemize}
-		\vfill
-	\end{multicols}
-\end{frame}
-
-\begin{frame}{Shock-Shock Problem}
-	\begin{figure}[t]
-		\vspace{\imgvoffset}
-		\includegraphics[clip, width=\imgfullscale\linewidth]{img/Shock-Shock.png}
-		\caption*{Shock-Shock problem}
-	\end{figure}
-	The waves propagate away from the initial point
-\end{frame}
-
-\begin{frame}{Rare-Rare Problem}
-	\begin{figure}[t]
-		\vspace{\imgvoffset}
-		\includegraphics[clip, width=\imgfullscale\linewidth]{img/Rare-Rare.png}
-		\caption*{Rare-Rare problem}
-	\end{figure}
-	%TODO: Add text
-	Some random text
-\end{frame}
-
-\begin{frame}{Dam-Break: When does the water arrive?}
-	\begin{figure}[t]
-		\vspace{\imgvoffset}
-		\includegraphics[width=\imgfullscale\linewidth]{img/4_dorf_arrival_as_graph.png}
-		\caption*{Arrival of the wave at the village}
-	\end{figure}
-	The wave arrives after $\approx$ $7,3$ minutes at the village
-\end{frame}
-
-\begin{frame}{Dam-Break: Scenario 1}
-	\begin{figure}[t]
-		\vspace{\imgvoffset}
-		\includegraphics[width=\imgfullscale\linewidth]{img/4_dorf_arrival_as_graph.png}
-		\caption*{Scenario visualisation}
-	\end{figure}
-	
-	\begin{tabular}{m{3cm} m{\linewidth-5cm}}
-		$
-		\begin{matrix}
-		h_l & = & 42\\
-		h_r & = & 42
-		\end{matrix}
-		$
-		&
-		%TODO Add description here
-		Add description here
-	\end{tabular}
-\end{frame}
-
-%TODO: Add slide for each scenario...
-
-%TODO: Remove / comment the following slides, when finished
-\begin{frame}{Template: image centered, text below}
-	\begin{figure}[t]
-		\vspace{\imgvoffset}
-		\includegraphics[clip, width=\imgfullscale\linewidth]{img/dummy_image.jpg}
-		\caption*{Dummy image}
-		Die Crash Test Dummies sind eine um 1840 gegründete, weltweit operierende Gang von Verkehrssündern. Zahlreiche, teils spektakuläre, Unfälle gehen auf das Konto dieser von Interpol, CIA und FDP gesuchten Organisation (stupidedia.org)
-	\end{figure}
-\end{frame}
-
-\begin{frame}{Template: content left, content right}
-	\begin{multicols}{2}
-		\begin{figure}[t]
-			\includegraphics[clip, width=0.98\linewidth]{img/dummy_image.jpg}
-			\caption*{Dummy image}
-		\end{figure}		
-		
-	\columnbreak
-	
-		Die Crash Test Dummies sind eine um 1840 gegründete, weltweit operierende Gang von Verkehrssündern. Zahlreiche, teils spektakuläre, Unfälle gehen auf das Konto dieser von Interpol, CIA und FDP gesuchten Organisation (stupidedia.org)
-	\end{multicols}
-\end{frame}
-
-\begin{frame}{Mathegedöns}
-	\begin{multicols}{2}
-		
-		Aufzählung
-		\begin{itemize}
-			\item Das ist
-			\item eine wirklich
-			\item sinnvolle Aufzählung
-		\end{itemize}
-		
-		\vspace{10pt}
-		
-		Nummerierung
-		\begin{enumerate}
-			\item Eins
-			\item Zwei
-			\item Drölf
-		\end{enumerate}
-		
-		\vspace{10pt}
-		
-		\begin{tabular}{ll}
-			Name & Leistung\\
-			\hline
-			Heinz & Nicht so toll\\
-			Anton & Besser\\
-			Julian & Alles gewonnen (Streber)
-		\end{tabular}
-		
-	\columnbreak
-		
-		Matrix \hspace{10pt}
-		$
-			\begin{bmatrix}
-				a & b & c\\
-				d & e & f\\
-				g & \dots & 42
-			\end{bmatrix}
-			\cdot
-			\begin{pmatrix}
-			a & b & c\\
-			d & e & f\\
-			g & \dots & 42
-			\end{pmatrix}
-			\cdots
-		$
-		
-	\end{multicols}
-	
-\end{frame}
+\documentclass[shortpres]{beamer}
+\usetheme{CambridgeUS}
+
+% Depending on build configuration, one of these packages will
+% enable unicode
+%\usepackage[utf8]{inputenc}
+\usepackage{fontspec}
+
+
+%Images
+\usepackage{graphicx, svg}
+\usepackage{caption}
+
+%Showing movies and gifs
+%\usepackage{animate, media9, movie15}
+\usepackage{animate}
+\usepackage{array}
+\usepackage{subfig}
+\usepackage{multicol}
+\usepackage{color}
+\usepackage{pgfplots}
+\usepackage{xmpmulti}
+
+\usepackage{algorithm,algpseudocode}  %for algorithm environment
+
+\setbeamertemplate{footline}
+{
+	\leavevmode%
+	\hbox{%
+		\begin{beamercolorbox}[wd=.333333\paperwidth,ht=2.25ex,dp=1ex,center]{author in head/foot}%
+			\usebeamerfont{author in head/foot}\insertshortauthor%~~\beamer@ifempty{\insertshortinstitute}{}{(\insertshortinstitute)}
+		\end{beamercolorbox}%
+		\begin{beamercolorbox}[wd=.333333\paperwidth,ht=2.25ex,dp=1ex,center]{title in head/foot}%
+			\usebeamerfont{title in head/foot}\insertshorttitle
+		\end{beamercolorbox}%
+		\begin{beamercolorbox}[wd=.333333\paperwidth,ht=2.25ex,dp=1ex,right]{date in head/foot}%
+			\usebeamerfont{date in head/foot}\insertshortdate{}\hspace*{2em}
+			\insertframenumber{} / \inserttotalframenumber\hspace*{2ex}
+	\end{beamercolorbox}}%
+	\vskip0pt%
+}\part{title}
+\beamertemplatenavigationsymbolsempty
+
+
+%color specification---------------------------------------------------------------
+\definecolor{TUMblue}{rgb}{0.00, 0.40, 0.74}
+\definecolor{TUMgray}{rgb}{0.85, 0.85, 0.86}
+\definecolor{TUMpantone285C}{rgb}{0.00, 0.45, 0.81}
+\definecolor{lightblue}{rgb}{0.7529,0.8118,0.9333}
+
+\setbeamercolor{block title}{fg=white, bg=TUMpantone285C}
+\setbeamercolor{block body}{bg=lightblue}
+\setbeamertemplate{blocks}[rounded][shadow=true]
+%----------------------------------------------------------------------------------
+
+\setbeamercolor{frametitle}{fg=TUMblue, bg=white}
+\setbeamercolor{palette primary}{fg=TUMblue,bg=TUMgray}
+\setbeamercolor{palette secondary}{use=palette primary,fg=TUMblue,bg=white}
+\setbeamercolor{palette tertiary}{use=palette primary,fg=white, bg=TUMblue}
+\setbeamercolor{palette quaternary}{use=palette primary,fg=white,bg=TUMpantone285C}
+
+
+\setbeamercolor{title}{bg=white,fg=TUMblue}
+\setbeamercolor{item projected}{use=item,fg=black,bg = lightblue}
+\setbeamercolor{block title}{fg=black, bg=lightblue}
+\setbeamercolor{block body}{bg=white}
+\setbeamertemplate{blocks}[rounded][shadow=true]
+%----------------------------------------------------------------------------------
+
+
+
+%############### Self defined commands ##############################
+\newcommand{\imgvoffset}{-20pt}
+\newcommand{\texthoffset}{20pt}
+\newcommand{\imgfullscale}{0.75}
+
+\captionsetup[subfigure]{labelformat=empty}		%Disable enumeration of subfigures
+%####################################################################
+
+\usepackage{anyfontsize}
+
+\title[{Tsunami simulation}]{Assignment 1}
+
+\author[Bellamy Honal, Wieser]{George Bellamy, Christoph Honal, Felix Wieser\\\vspace{10pt}{\small Bachelorpraktikum}}
+
+\institute[TU M\"unchen]{Techncal University of Munich}
+
+\date{7. November 2017}
+
+\begin{document}
+\maketitle
+
+\begin{frame}{Solver implementation: Core functionality}
+	\begin{figure}
+		\only<1>
+		{
+			\subfloat[FWave]{\includegraphics[clip, width=0.4\linewidth]{img/FWave.png}}
+			\hspace{20pt}
+			\subfloat[FCore]{\includegraphics[clip, width=0.4\linewidth]{img/FCore.png}}	
+		}
+		\only<2>
+		{
+			\subfloat[FCalc]{\includegraphics[clip, width=0.4\linewidth]{img/FCalc.png}}
+			\hspace{20pt}
+			\subfloat[vector2 of FStruct]{\includegraphics[clip, width=0.25\linewidth]{img/vector2.png}}
+		}
+	\end{figure}
+	
+	The core functionality is provided by the following classes
+	\begin{tabular}{ll}
+		FWave & Solver of the 2D-Problem\\
+		FCore & Implementation of NetUpdates and eigenvalues computation\\
+		\pause
+		FCalc & Supplemental methods (average height, ...)\\
+		FStruct & Vector2-Implementation and other structs
+	\end{tabular}
+\end{frame}
+
+\begin{frame}{Solver implementation: Testing}
+	\begin{multicols}{2}
+		
+		\begin{figure}
+			\subfloat{\includegraphics[clip,width=0.7\linewidth]{img/FCoreTestSuite.png}}\\
+			\subfloat{\includegraphics[clip,width=0.7\linewidth]{img/CSVParser.png}}
+		\end{figure}
+		
+		\columnbreak
+		
+		\vspace*{30pt}
+		Tests cover
+		\begin{itemize}
+			\item Core functionality
+			\item Eigenvalue computation
+			\item Supplemental methods in FCalc
+			\item Comparison with precomputed data
+		\end{itemize}
+		\vfill
+	\end{multicols}
+\end{frame}
+
+\begin{frame}{Shock-Shock Problem}
+	\begin{figure}[t]
+		\vspace{\imgvoffset}
+		\includegraphics[clip, width=\imgfullscale\linewidth]{img/Shock-Shock.png}
+		\caption*{Shock-Shock problem}
+	\end{figure}
+	The waves propagate away from the initial point
+\end{frame}
+
+\begin{frame}{Rare-Rare Problem}
+	\begin{figure}[t]
+		\vspace{\imgvoffset}
+		\includegraphics[clip, width=\imgfullscale\linewidth]{img/Rare-Rare.png}
+		\caption*{Rare-Rare problem}
+	\end{figure}
+	%TODO: Add text
+	Some random text
+\end{frame}
+
+\begin{frame}{Dam-Break: When does the water arrive?}
+	\begin{figure}[t]
+		\vspace{\imgvoffset}
+		\includegraphics[width=\imgfullscale\linewidth]{img/4_dorf_arrival_as_graph.png}
+		\caption*{Arrival of the wave at the village}
+	\end{figure}
+	The wave arrives after $\approx$ $7,3$ minutes at the village
+\end{frame}
+
+\begin{frame}{Dam-Break: Scenario 1}
+	\begin{figure}[t]
+		\vspace{\imgvoffset}
+		\includegraphics[width=\imgfullscale\linewidth]{img/4_dorf_arrival_as_graph.png}
+		\caption*{Scenario visualisation}
+	\end{figure}
+	
+	\begin{tabular}{m{3cm} m{\linewidth-5cm}}
+		$
+		\begin{matrix}
+		h_l & = & 42\\
+		h_r & = & 42
+		\end{matrix}
+		$
+		&
+		%TODO Add description here
+		Add description here
+	\end{tabular}
+\end{frame}
+
+%TODO: Add slide for each scenario...
+
+%TODO: Remove / comment the following slides, when finished
+\begin{frame}{Template: image centered, text below}
+	\begin{figure}[t]
+		\vspace{\imgvoffset}
+		\includegraphics[clip, width=\imgfullscale\linewidth]{img/dummy_image.jpg}
+		\caption*{Dummy image}
+		Die Crash Test Dummies sind eine um 1840 gegründete, weltweit operierende Gang von Verkehrssündern. Zahlreiche, teils spektakuläre, Unfälle gehen auf das Konto dieser von Interpol, CIA und FDP gesuchten Organisation (stupidedia.org)
+	\end{figure}
+\end{frame}
+
+\begin{frame}{Template: content left, content right}
+	\begin{multicols}{2}
+		\begin{figure}[t]
+			\includegraphics[clip, width=0.98\linewidth]{img/dummy_image.jpg}
+			\caption*{Dummy image}
+		\end{figure}		
+		
+	\columnbreak
+	
+		Die Crash Test Dummies sind eine um 1840 gegründete, weltweit operierende Gang von Verkehrssündern. Zahlreiche, teils spektakuläre, Unfälle gehen auf das Konto dieser von Interpol, CIA und FDP gesuchten Organisation (stupidedia.org)
+	\end{multicols}
+\end{frame}
+
+\begin{frame}{Mathegedöns}
+	\begin{multicols}{2}
+		
+		Aufzählung
+		\begin{itemize}
+			\item Das ist
+			\item eine wirklich
+			\item sinnvolle Aufzählung
+		\end{itemize}
+		
+		\vspace{10pt}
+		
+		Nummerierung
+		\begin{enumerate}
+			\item Eins
+			\item Zwei
+			\item Drölf
+		\end{enumerate}
+		
+		\vspace{10pt}
+		
+		\begin{tabular}{ll}
+			Name & Leistung\\
+			\hline
+			Heinz & Nicht so toll\\
+			Anton & Besser\\
+			Julian & Alles gewonnen (Streber)
+		\end{tabular}
+		
+	\columnbreak
+		
+		Matrix \hspace{10pt}
+		$
+			\begin{bmatrix}
+				a & b & c\\
+				d & e & f\\
+				g & \dots & 42
+			\end{bmatrix}
+			\cdot
+			\begin{pmatrix}
+			a & b & c\\
+			d & e & f\\
+			g & \dots & 42
+			\end{pmatrix}
+			\cdots
+		$
+		
+	\end{multicols}
+	
+\end{frame}
 \end{document}