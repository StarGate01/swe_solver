/**
 * @file FCalc.hpp
 * @brief Auxiliary methods for the F-Wave solver
*/

#ifndef FCALC_HPP_
#define FCALC_HPP_

#include <assert.h>
#include <math.h>
#include <limits>
#include "FStructs.hpp"
#include "FConst.hpp"

namespace solver
{

    /**
     * @brief Some static helper methods for the F-Wave solver
     * 
     * This class provides some methods used in the implementation of FCore
     */
    class FCalc
    {

    public:

        /**
         * @brief Computes the average height of two neighboring states.
         * 
         * @f[ h^{Roe}(q_l, q_r) = \frac{1}{2} (h_l + h_r) @f] 
         * 
         * @param ql The left state
         * @param qr The right state
         * 
         * @return The height
         */
        static double avg_height(const vector2 ql, const vector2 qr)
        {
            return (ql.x1 + qr.x1) * 0.5;
        };

        /**
         * @brief Computes the average particle velocity.
         * 
         * @f[ 
         *      u^{Roe}(q_l, q_r) = \frac{u_l \sqrt{h_l} + u_r \sqrt{h_r}}{\sqrt{h_l} + \sqrt{h_r}} 
         *      \text{  with  } u = \frac{hu}{h}
         * @f]
         * 
         * @param ql The left state
         * @param qr The right state
         * 
         * @return The particle velocity
         */
        static double avg_particle_velocity(const vector2 ql, const vector2 qr)
        {
<<<<<<< HEAD
            if(std::isnan(ql.x1) || std::isnan(ql.x2) || std::isnan(qr.x1) || std::isnan(qr.x2))
                return std::numeric_limits<double>::quiet_NaN();
            
            #ifndef NDEBUG
                assert(ql.x1 > ZERO_PRECISION && qr.x1 > ZERO_PRECISION); //Assert h values of ql and qr are positive
            #endif
=======
#ifndef CUSTOM_OPT
            if(std::isnan(ql.x1) || std::isnan(ql.x2) || std::isnan(qr.x1) || std::isnan(qr.x2))
                return std::numeric_limits<double>::quiet_NaN();
#endif
                
            assert(ql.x1 > ZERO_PRECISION && qr.x1 > ZERO_PRECISION); //Assert h values of ql and qr are positive
>>>>>>> bcdd81e2

#ifndef CUSTOM_OPT
            double s_ql = sqrt(ql.x1);
            double s_qr = sqrt(qr.x1);
            return (
                ((ql.x2 / ql.x1) * s_ql)
                 + ((qr.x2 / qr.x1) * s_qr)
            ) / (s_ql + s_qr);
#else
            return (
                ((ql.x2 / ql.x1) * sqrt(ql.x1))
                 + ((qr.x2 / qr.x1) * sqrt(qr.x1))
            ) / (sqrt(ql.x1) + sqrt(qr.x1));
#endif
          
        };

        /**
         * @brief Computes the flux using #G_CONST.
         * 
         * @f[ f(q) = \begin{bmatrix} {hu} \\ h u^2 + \frac{1}{2}gh^2 \end{bmatrix} @f]
         * 
         * @param q The state
         * 
         * @return The flux vector
         */
        static vector2 flux(const vector2 q)
        {
            return {
                q.x2, 
                (q.x2 * (q.x2 / q.x1)) + (0.5 * G_CONST * q.x1 * q.x1)
            };
        };

        /**
         * @brief Computes the bathymetry term for solver::FCalc::flux as given in @cite tssim2
         * 
         * @f[ \Delta x \Psi_{i-1/2}(b, h) = \begin{bmatrix} 0 \\ -g (b_r - b_l) \frac{h_l + h_r}{2} \end{bmatrix} @f]
         * 
         * @param bl The left bathymetry
         * @param br The right bathymetry
         * @param hl The left height
         * @param hr The right height
         * 
         * @return The bathymetry term
         */
        static vector2 bathymetry(const double bl, const double br, const double hl, const double hr)
        {
            return {
                0, 
                -G_CONST * (br - bl) * ((hl + hr) / 2.0)
            };
        };

        /**
         * @brief Computes the froude number
         * 
         * @f[ F(u, h) = \frac{u}{\sqrt{gh}} @f]
         * Regions with @f$ F < 1 @f$ are subcritical, @f$ F \approx 1 @f$ are critical and @f$ F > 1 @f$ are supercritical
         * 
         * @param u The particle velocity
         * @param h The height
         * 
         * @return Froude number
        */
        static double froude_number(const double u, const double h)
        {   
            if (h < ZERO_PRECISION) return 0;
            #ifndef NDEBUG
                assert(std::sqrt(G_CONST * h) > ZERO_PRECISION);
            #endif
            return u / (std::sqrt(G_CONST * h));
        }

    };

};

#endif /* FCALC_HPP_ */<|MERGE_RESOLUTION|>--- conflicted
+++ resolved
@@ -55,21 +55,15 @@
          */
         static double avg_particle_velocity(const vector2 ql, const vector2 qr)
         {
-<<<<<<< HEAD
-            if(std::isnan(ql.x1) || std::isnan(ql.x2) || std::isnan(qr.x1) || std::isnan(qr.x2))
-                return std::numeric_limits<double>::quiet_NaN();
-            
-            #ifndef NDEBUG
-                assert(ql.x1 > ZERO_PRECISION && qr.x1 > ZERO_PRECISION); //Assert h values of ql and qr are positive
-            #endif
-=======
 #ifndef CUSTOM_OPT
-            if(std::isnan(ql.x1) || std::isnan(ql.x2) || std::isnan(qr.x1) || std::isnan(qr.x2))
-                return std::numeric_limits<double>::quiet_NaN();
+        if(std::isnan(ql.x1) || std::isnan(ql.x2) || std::isnan(qr.x1) || std::isnan(qr.x2))
+            return std::numeric_limits<double>::quiet_NaN();
+
+    #ifndef NDEBUG  
+            assert(ql.x1 > ZERO_PRECISION && qr.x1 > ZERO_PRECISION); //Assert h values of ql and qr are positive
+    #endif
 #endif
-                
-            assert(ql.x1 > ZERO_PRECISION && qr.x1 > ZERO_PRECISION); //Assert h values of ql and qr are positive
->>>>>>> bcdd81e2
+
 
 #ifndef CUSTOM_OPT
             double s_ql = sqrt(ql.x1);
