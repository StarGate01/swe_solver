--- conflicted
+++ resolved
@@ -1,66 +1,62 @@
-/*
-
-    FCore.cpphpp
-    Implementation file for FCore
-
-*/
-
-#include "FCore.hpp"
-#include <math.h>
-
-double FCore::h_func(qvector ql, qvector qr)
-{
-    return .5 * (ql.h + qr.h);
-}
-
-double FCore::u_func(qvector ql, qvector qr)
-{
-    double ul = ql.hu/ql.h;
-    double ur = qr.hu/qr.h;
-    return (ul*sqrt(ql.h)+ur*sqrt(qr.h))/(sqrt(ql.h)+sqrt(qr.h));
-}
-
-struct vector2 FCore::f_func(qvector q)
-{
-<<<<<<< HEAD
-    struct vector2 result = {q.hu, q.hu * q.hu + .5 * G_CONST * q.h * q.h};
-=======
-    struct vector2 result = {q.hu, q.hu * q.hu + .5f * G_CONST * q.h * q.h};
->>>>>>> 198616df
-    return result;
-}
-
-struct fresult FCore::compute(qvector ql, qvector qr)
-{
-    struct fresult res = {0};
-
-    res.lambda_1 = u_func(ql, qr) - sqrt(G_CONST * h_func(ql, qr));
-    res.lambda_2 = u_func(ql, qr) + sqrt(G_CONST * h_func(ql, qr));
-    
-    struct vector2 r1 = {1, res.lambda_1};
-    struct vector2 r2 = {1, res.lambda_2};
-    
-    struct vector2 fqr = f_func(qr);
-    struct vector2 fql = f_func(ql);
-    
-    struct vector2 df = {fqr.x - fql.x, fqr.y - fql.y};
-
-    struct vector2 alpha = {(df.x*res.lambda_2 - df.y)/(res.lambda_2 - res.lambda_1), (df.x*res.lambda_1 + df.y)/(res.lambda_2 - res.lambda_1)};
-
-    if(res.lambda_1 < 0)
-        res.adq_negative += alpha.x * r1
-    else if(res.lambda_1 > 0)
-        res.adq_positive += alpha.x * r1
-    
-    if(res.lambda_2 < 0)
-        res.adq_negative += alpha.x * r2
-    else if(res.lambda_2 > 0)
-        res.adq_positive += alpha.x * r2
-
-    if(res.lambda_1 < 0 && res.lambda_2)
-        res.lambda_2 = 0;
-    else if(res.lambda_1 > 0 && res.lambda2 > 0)
-        res.lambda_1 = 0;
-
-    return res;
+/*
+
+    FCore.cpphpp
+    Implementation file for FCore
+
+*/
+
+#include "FCore.hpp"
+#include <math.h>
+
+double FCore::h_func(qvector ql, qvector qr)
+{
+    return .5 * (ql.h + qr.h);
+}
+
+double FCore::u_func(qvector ql, qvector qr)
+{
+    double ul = ql.hu/ql.h;
+    double ur = qr.hu/qr.h;
+    return (ul*sqrt(ql.h)+ur*sqrt(qr.h))/(sqrt(ql.h)+sqrt(qr.h));
+}
+
+struct vector2 FCore::f_func(qvector q)
+{
+    struct vector2 result = {q.hu, q.hu * q.hu + .5 * G_CONST * q.h * q.h};
+    return result;
+}
+
+struct fresult FCore::compute(qvector ql, qvector qr)
+{
+    struct fresult res = {0};
+
+    res.lambda_1 = u_func(ql, qr) - sqrt(G_CONST * h_func(ql, qr));
+    res.lambda_2 = u_func(ql, qr) + sqrt(G_CONST * h_func(ql, qr));
+    
+    struct vector2 r1 = {1, res.lambda_1};
+    struct vector2 r2 = {1, res.lambda_2};
+    
+    struct vector2 fqr = f_func(qr);
+    struct vector2 fql = f_func(ql);
+    
+    struct vector2 df = {fqr.x - fql.x, fqr.y - fql.y};
+
+    struct vector2 alpha = {(df.x*res.lambda_2 - df.y)/(res.lambda_2 - res.lambda_1), (df.x*res.lambda_1 + df.y)/(res.lambda_2 - res.lambda_1)};
+
+    if(res.lambda_1 < 0)
+        res.adq_negative += alpha.x * r1
+    else if(res.lambda_1 > 0)
+        res.adq_positive += alpha.x * r1
+    
+    if(res.lambda_2 < 0)
+        res.adq_negative += alpha.x * r2
+    else if(res.lambda_2 > 0)
+        res.adq_positive += alpha.x * r2
+
+    if(res.lambda_1 < 0 && res.lambda_2)
+        res.lambda_2 = 0;
+    else if(res.lambda_1 > 0 && res.lambda2 > 0)
+        res.lambda_1 = 0;
+
+    return res;
 }